--- conflicted
+++ resolved
@@ -6,11 +6,8 @@
 	"io"
 	"path/filepath"
 
-<<<<<<< HEAD
+	"github.com/go-git/go-billy/v5/osfs"
 	"github.com/muesli/cancelreader"
-=======
-	"github.com/go-git/go-billy/v5/osfs"
->>>>>>> 16f42607
 	runnerv1 "github.com/stateful/runme/internal/gen/proto/go/runme/runner/v1"
 	"github.com/stateful/runme/internal/project"
 	"github.com/stateful/runme/internal/runner"
@@ -183,23 +180,19 @@
 	})
 }
 
-<<<<<<< HEAD
+func WithEnvs(envs []string) RunnerOption {
+	return withSettings(func(rs *RunnerSettings) {
+		rs.envs = envs
+	})
+}
+
+func WithCustomShell(customShell string) RunnerOption {
+	return withSettings(func(rs *RunnerSettings) {
+		rs.customShell = customShell
+	})
+}
+
 func WithTempSettings(rc Runner, opts []RunnerOption, cb func() error) error {
-=======
-func WithEnvs(envs []string) RunnerOption {
-	return withSettings(func(rs *RunnerSettings) {
-		rs.envs = envs
-	})
-}
-
-func WithCustomShell(customShell string) RunnerOption {
-	return withSettings(func(rs *RunnerSettings) {
-		rs.customShell = customShell
-	})
-}
-
-func WithTempSettings(rc Runner, opts []RunnerOption, cb func()) error {
->>>>>>> 16f42607
 	oldSettings := rc.getSettings().Clone()
 
 	err := ApplyOptions(rc, opts...)
@@ -227,12 +220,12 @@
 	return nil
 }
 
-<<<<<<< HEAD
 func WrapWithCancelReader() RunnerOption {
 	return WithStdinTransform(func(r io.Reader) (io.Reader, error) {
 		return cancelreader.NewReader(r)
 	})
-=======
+}
+
 func ResolveDirectory(parentDir string, fileBlock project.FileCodeBlock) string {
 	for _, dir := range []string{
 		filepath.Dir(fileBlock.GetFile()),
@@ -263,5 +256,4 @@
 	}
 
 	return child
->>>>>>> 16f42607
 }