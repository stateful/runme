package client

import (
	"context"
	"fmt"
	"io"

	"github.com/muesli/cancelreader"
	runnerv1 "github.com/stateful/runme/internal/gen/proto/go/runme/runner/v1"
	"github.com/stateful/runme/internal/project"
	"github.com/stateful/runme/internal/runner"
	"go.uber.org/zap"
)

type RunnerOption func(Runner) error

var ErrRunnerClientUnimplemented = fmt.Errorf("method unimplemented")

type RunnerSettings struct {
	session         *runner.Session
	sessionID       string
	project         project.Project
	cleanupSession  bool
	sessionStrategy runnerv1.SessionStrategy

	withinShellMaybe bool
	dir              string

	stdin  io.Reader
	stdout io.Writer
	stderr io.Writer

	logger           *zap.Logger
	enableBackground bool

	insecure bool
	tlsDir   string
}

func (rs *RunnerSettings) Clone() *RunnerSettings {
	newRs := *rs
	return &newRs
}

type Runner interface {
	RunBlock(ctx context.Context, block project.FileCodeBlock) error
	DryRunBlock(ctx context.Context, block project.FileCodeBlock, w io.Writer, opts ...RunnerOption) error
	Cleanup(ctx context.Context) error

	Clone() Runner

	getSettings() *RunnerSettings
	setSettings(settings *RunnerSettings)
}

func withSettings(applySettings func(settings *RunnerSettings)) RunnerOption {
	return func(r Runner) error {
		applySettings(r.getSettings())
		return nil
	}
}

func WithSession(s *runner.Session) RunnerOption {
	return withSettings(func(rs *RunnerSettings) {
		rs.session = s
	})
}

func WithSessionID(id string) RunnerOption {
	return withSettings(func(rs *RunnerSettings) {
		rs.sessionID = id
	})
}

func WithProject(proj project.Project) RunnerOption {
	return withSettings(func(rs *RunnerSettings) {
		rs.project = proj
	})
}

func WithCleanupSession(cleanup bool) RunnerOption {
	return withSettings(func(rs *RunnerSettings) {
		rs.cleanupSession = cleanup
	})
}

func WithSessionStrategy(strategy runnerv1.SessionStrategy) RunnerOption {
	return withSettings(func(rs *RunnerSettings) {
		rs.sessionStrategy = strategy
	})
}

func WithinShellMaybe() RunnerOption {
	return withSettings(func(rs *RunnerSettings) {
		rs.withinShellMaybe = true
	})
}

func WithDir(dir string) RunnerOption {
	return withSettings(func(rs *RunnerSettings) {
		rs.dir = dir
	})
}

func WithStdin(stdin io.Reader) RunnerOption {
	return withSettings(func(rs *RunnerSettings) {
		rs.stdin = stdin
	})
}

func WithStdout(stdout io.Writer) RunnerOption {
	return withSettings(func(rs *RunnerSettings) {
		rs.stdout = stdout
	})
}

func WithStderr(stderr io.Writer) RunnerOption {
	return withSettings(func(rs *RunnerSettings) {
		rs.stderr = stderr
	})
}

<<<<<<< HEAD
func WithStdinTransform(op func(io.Reader) (io.Reader, error)) RunnerOption {
	return func(rc Runner) error {
		stdin, err := op(rc.getStdin())
		if err != nil {
			return err
		}

		return rc.setStdin(stdin)
	}
=======
func WithStdinTransform(op func(io.Reader) io.Reader) RunnerOption {
	return withSettings(func(rs *RunnerSettings) {
		rs.stdin = op(rs.stdin)
	})
>>>>>>> 595840fc
}

func WithStdoutTransform(op func(io.Writer) io.Writer) RunnerOption {
	return withSettings(func(rs *RunnerSettings) {
		rs.stdout = op(rs.stdout)
	})
}

func WithStderrTransform(op func(io.Writer) io.Writer) RunnerOption {
	return withSettings(func(rs *RunnerSettings) {
		rs.stderr = op(rs.stderr)
	})
}

func WithLogger(logger *zap.Logger) RunnerOption {
	return withSettings(func(rs *RunnerSettings) {
		rs.logger = logger
	})
}

func WithInsecure(insecure bool) RunnerOption {
	return withSettings(func(rs *RunnerSettings) {
		rs.insecure = insecure
	})
}

func WithTLSDir(tlsDir string) RunnerOption {
	return withSettings(func(rs *RunnerSettings) {
		rs.tlsDir = tlsDir
	})
}

func WithEnableBackgroundProcesses(enableBackground bool) RunnerOption {
	return withSettings(func(rs *RunnerSettings) {
		rs.enableBackground = enableBackground
	})
}

func WithTempSettings(rc Runner, opts []RunnerOption, cb func()) error {
	oldSettings := rc.getSettings().Clone()

	err := ApplyOptions(rc, opts...)
	if err != nil {
		return err
	}

	cb()

	rc.setSettings(oldSettings)

	return nil
}

func ApplyOptions(rc Runner, opts ...RunnerOption) error {
	for _, opt := range opts {
		if err := opt(rc); err != nil {
			return err
		}
	}

	return nil
}

func WrapWithCancelReader() RunnerOption {
	return WithStdinTransform(func(r io.Reader) (io.Reader, error) {
		return cancelreader.NewReader(r)
	})
}<|MERGE_RESOLUTION|>--- conflicted
+++ resolved
@@ -54,9 +54,15 @@
 }
 
 func withSettings(applySettings func(settings *RunnerSettings)) RunnerOption {
+	return withSettingsErr(func(settings *RunnerSettings) error {
+		applySettings(settings)
+		return nil
+	})
+}
+
+func withSettingsErr(applySettings func(settings *RunnerSettings) error) RunnerOption {
 	return func(r Runner) error {
-		applySettings(r.getSettings())
-		return nil
+		return applySettings(r.getSettings())
 	}
 }
 
@@ -120,22 +126,16 @@
 	})
 }
 
-<<<<<<< HEAD
 func WithStdinTransform(op func(io.Reader) (io.Reader, error)) RunnerOption {
-	return func(rc Runner) error {
-		stdin, err := op(rc.getStdin())
+	return withSettingsErr(func(rs *RunnerSettings) error {
+		stdin, err := op(rs.stdin)
 		if err != nil {
 			return err
 		}
 
-		return rc.setStdin(stdin)
-	}
-=======
-func WithStdinTransform(op func(io.Reader) io.Reader) RunnerOption {
-	return withSettings(func(rs *RunnerSettings) {
-		rs.stdin = op(rs.stdin)
-	})
->>>>>>> 595840fc
+		rs.stdin = stdin
+		return nil
+	})
 }
 
 func WithStdoutTransform(op func(io.Writer) io.Writer) RunnerOption {
